--- conflicted
+++ resolved
@@ -117,46 +117,8 @@
             updateStatus = checkUpdatesInMainRepository()
 
             for (host in RepositoryHelper.getPluginHosts().filterNotNull()) {
-<<<<<<< HEAD
-                val plugins = try {
-                    RepositoryHelper.loadPlugins(host, null, null)
-                }
-                catch(e: Exception) {
-                    LOG.info("Checking custom plugin reposityory $host failed", e)
-                    continue
-                }
-
-                val kotlinPlugin = plugins.find { it.pluginId.toString() == "org.jetbrains.kotlin" }
-                if (kotlinPlugin != null && VersionComparatorUtil.compare(kotlinPlugin.version, latestVersionInRepository) > 0) {
-                    latestVersionInRepository = kotlinPlugin.version
-                    descriptorToInstall = kotlinPlugin
-                    hostToInstallFrom = host
-                }
-            }
-
-            checkQueued = false
-
-            if (mainRepoUpdateSuccess || latestVersionInRepository != null) {
-                recordSuccessfulUpdateCheck()
-                if (latestVersionInRepository != null && VersionComparatorUtil.compare(latestVersionInRepository, KotlinPluginUtil.getPluginVersion()) > 0) {
-                    ApplicationManager.getApplication().invokeLater({
-                        callback(PluginUpdateStatus.Update(latestVersionInRepository!!, descriptorToInstall, hostToInstallFrom))
-                    }, ModalityState.any())
-                }
-                else {
-                    ApplicationManager.getApplication().invokeLater({
-                        callback(PluginUpdateStatus.LatestVersionInstalled)
-                    }, ModalityState.any())
-                }
-            }
-            else {
-                ApplicationManager.getApplication().invokeLater {
-                    if (callback(PluginUpdateStatus.CheckFailed("Plugin not found in repository"))) queueUpdateCheck(callback)
-                }
-=======
                 val customUpdateStatus = checkUpdatesInCustomRepository(host)
                 updateStatus = updateStatus.mergeWith(customUpdateStatus)
->>>>>>> 3a1663fe
             }
         }
         catch(e: Exception) {
